from datetime import datetime
from typing import Any

from nxtools import logging

from ayon_server.access.utils import ensure_entity_access
from ayon_server.entities.core import ProjectLevelEntity, attribute_library
from ayon_server.entities.models import ModelSet
from ayon_server.exceptions import (
    AyonException,
    ForbiddenException,
    NotFoundException,
)
<<<<<<< HEAD
from ayon_server.helpers.hierarchy_cache import rebuild_hierarchy_cache
=======
from ayon_server.helpers.inherited_attributes import rebuild_inherited_attributes
>>>>>>> 52bb9fb9
from ayon_server.lib.postgres import Postgres
from ayon_server.types import ProjectLevelEntityType
from ayon_server.utils import EntityID, SQLTool, dict_exclude


class FolderEntity(ProjectLevelEntity):
    entity_type: ProjectLevelEntityType = "folder"
    model: ModelSet = ModelSet("folder", attribute_library["folder"])

    @classmethod
    async def load(
        cls,
        project_name: str,
        entity_id: str,
        transaction=None,
        for_update=False,
    ) -> "FolderEntity":
        """Load a folder from the database by its project name and IDself.

        This is reimplemented, because we need to select dynamic
        attribute hierarchy.path along with the base data and
        the attributes inherited from parent entities.
        """

        if EntityID.parse(entity_id) is None:
            raise ValueError(f"Invalid {cls.entity_type} ID specified")

        query = f"""
            SELECT
                f.id as id,
                f.name as name,
                f.label as label,
                f.folder_type as folder_type,
                f.parent_id as parent_id,
                f.thumbnail_id as thumbnail_id,
                f.attrib as attrib,
                f.data as data,
                f.active as active,
                f.created_at as created_at,
                f.updated_at as updated_at,
                f.status as status,
                f.tags as tags,
                h.path as path,
                ia.attrib AS inherited_attrib,
                p.attrib AS project_attrib
            FROM project_{project_name}.folders as f
            INNER JOIN
                project_{project_name}.hierarchy as h
                ON f.id = h.id
            LEFT JOIN
                project_{project_name}.exported_attributes as ia
                ON f.parent_id = ia.folder_id
            INNER JOIN public.projects as p
                ON p.name ILIKE $2
            WHERE f.id=$1
            {'FOR UPDATE OF f'
                if transaction and for_update else ''
            }
            """

        try:
            async for record in Postgres.iterate(query, entity_id, project_name):
                record = dict(record)
                path = record.pop("path")
                if path is not None:
                    # ensure path starts with / but does not end with /
                    record["path"] = f"/{path.strip('/')}"
                attrib: dict[str, Any] = {}

                for key, value in record.get("project_attrib", {}).items():
                    if key in attribute_library.inheritable_attributes():
                        attrib[key] = value

                if (ia := record["inherited_attrib"]) is not None:
                    for key, value in ia.items():
                        if key in attribute_library.inheritable_attributes():
                            attrib[key] = value

                elif record["parent_id"] is not None:
                    logging.warning(
                        f"Folder {record['path']} does not have inherited attributes."
                        "this shouldn't happen"
                    )
                attrib.update(record["attrib"])
                own_attrib = list(record["attrib"].keys())
                payload = {**record, "attrib": attrib}
                return cls.from_record(
                    project_name=project_name,
                    payload=payload,
                    own_attrib=own_attrib,
                )
        except Postgres.UndefinedTableError:
            raise NotFoundException(f"Project {project_name} not found")
        raise NotFoundException("Entity not found")

    async def save(self, transaction=None) -> bool:
        """Save the folder to the database.

        This overriden method also clears exported_attributes,
        which is then repopulated during commit.
        """

        commit = not transaction
        transaction = transaction or Postgres

        if self.status is None:
            self.status = await self.get_default_status()

        if self.folder_type is None:
            res = await transaction.fetch(
                f"""
                SELECT name from project_{self.project_name}.folder_types
                ORDER BY position ASC LIMIT 1
                """
            )
            if not res:
                raise AyonException("No folder types defined")
            self.folder_type = res[0]["name"]

        attrib = {}
        for key in self.own_attrib:
            if not hasattr(self.attrib, key):
                continue
            if (value := getattr(self.attrib, key)) is not None:
                attrib[key] = value

        if self.exists:
            # Update existing entity

            await transaction.execute(
                *SQLTool.update(
                    f"project_{self.project_name}.{self.entity_type}s",
                    f"WHERE id = '{self.id}'",
                    name=self.name,
                    label=self.label,
                    folder_type=self.folder_type,
                    parent_id=self.parent_id,
                    thumbnail_id=self.thumbnail_id,
                    status=self.status,
                    tags=self.tags,
                    attrib=attrib,
                    data=self.data,
                    active=self.active,
                    updated_at=datetime.now(),
                )
            )

        else:
            # Create a new entity
            await transaction.execute(
                *SQLTool.insert(
                    f"project_{self.project_name}.{self.entity_type}s",
                    **dict_exclude(self.dict(exclude_none=True), ["own_attrib"]),
                )
            )

        if commit:
            await self.commit(transaction)
        return True

    async def commit(self, transaction=None) -> None:
        """Refresh hierarchy materialized view on folder save."""

        if transaction is not None:
            await transaction.execute(
                f"""
                REFRESH MATERIALIZED VIEW CONCURRENTLY
                project_{self.project_name}.hierarchy
                """
            )
            await rebuild_inherited_attributes(
                self.project_name, transaction=transaction
            )
            return

        async with Postgres.acquire() as transaction:
            await transaction.execute(
                f"""
                REFRESH MATERIALIZED VIEW CONCURRENTLY
                project_{self.project_name}.hierarchy
                """
            )
            await rebuild_inherited_attributes(
                self.project_name, transaction=transaction
            )
        await rebuild_hierarchy_cache(self.project_name, transaction=transaction)

    async def delete(self, transaction=None, **kwargs) -> bool:
        if kwargs.get("force", False):
            conn = transaction or Postgres
            logging.info(f"Force deleting folder and all its children. {self.path}")
            await conn.execute(
                f"""
                DELETE FROM project_{self.project_name}.products
                WHERE folder_id IN (
                    SELECT id FROM project_{self.project_name}.hierarchy
                    WHERE path = $1
                    OR path LIKE $1 || '/%'
                ) RETURNING name
                """,
                self.path.lstrip("/"),
            )
        return await super().delete(transaction=transaction, **kwargs)
        await rebuild_hierarchy_cache(self.project_name, transaction=transaction)

    async def get_versions(self, transaction=None):
        """Return of version ids associated with this folder."""
        query = f"""
            SELECT v.id as version_id
            FROM project_{self.project_name}.versions as v
            INNER JOIN project_{self.project_name}.products as s
                ON s.id = v.product_id
            WHERE s.folder_id = $1
            """
        return [row["version_id"] async for row in Postgres.iterate(query, self.id)]

    async def ensure_create_access(self, user, **kwargs):
        """Check if the user has access to create a new entity.

        Raises FobiddenException if the user does not have access.
        Reimplements the method from the parent class, because in
        case of folders we need to check the parent folder.
        """
        if self.parent_id is None:
            if not user.is_manager:
                raise ForbiddenException("Only managers can create root folders")
        else:
            await ensure_entity_access(
                user,
                self.project_name,
                self.entity_type,
                self.parent_id,
                "create",
            )

    async def ensure_update_access(self, user, **kwargs) -> None:
        """Check if the user has access to update the folder.

        Raises FobiddenException if the user does not have access.
        """

        if user.is_manager:
            return

        # if only thumbnail is updated, check publish access,
        # which is less restrictive than update access and it is
        # good enough for thumbnail updates
        if kwargs.get("thumbnail_only"):
            try:
                await ensure_entity_access(
                    user, self.project_name, self.entity_type, self.id, "publish"
                )
            except ForbiddenException:
                pass
            else:
                return

        await ensure_entity_access(
            user, self.project_name, self.entity_type, self.id, "update"
        )

    #
    # Properties
    #

    @property
    def label(self) -> str | None:
        """Return the label of the folder."""
        return self._payload.label

    @label.setter
    def label(self, value):
        """Set the label of the folder."""
        self._payload.label = value

    @property
    def parent_id(self) -> str | None:
        return self._payload.parent_id

    @parent_id.setter
    def parent_id(self, value: str) -> None:
        self._payload.parent_id = value

    @property
    def folder_type(self) -> str | None:
        return self._payload.folder_type

    @folder_type.setter
    def folder_type(self, value: str) -> None:
        self._payload.folder_type = value

    @property
    def thumbnail_id(self) -> str | None:
        return self._payload.thumbnail_id

    @thumbnail_id.setter
    def thumbnail_id(self, value: str) -> None:
        self._payload.thumbnail_id = value

    #
    # Read only properties
    #

    @property
    def path(self) -> str:
        return self._payload.path

    @property
    def entity_subtype(self) -> str | None:
        return self.folder_type<|MERGE_RESOLUTION|>--- conflicted
+++ resolved
@@ -11,11 +11,8 @@
     ForbiddenException,
     NotFoundException,
 )
-<<<<<<< HEAD
 from ayon_server.helpers.hierarchy_cache import rebuild_hierarchy_cache
-=======
 from ayon_server.helpers.inherited_attributes import rebuild_inherited_attributes
->>>>>>> 52bb9fb9
 from ayon_server.lib.postgres import Postgres
 from ayon_server.types import ProjectLevelEntityType
 from ayon_server.utils import EntityID, SQLTool, dict_exclude
@@ -179,29 +176,21 @@
     async def commit(self, transaction=None) -> None:
         """Refresh hierarchy materialized view on folder save."""
 
-        if transaction is not None:
-            await transaction.execute(
+        async def _commit(conn):
+            await conn.execute(
                 f"""
                 REFRESH MATERIALIZED VIEW CONCURRENTLY
                 project_{self.project_name}.hierarchy
                 """
             )
-            await rebuild_inherited_attributes(
-                self.project_name, transaction=transaction
-            )
+            await rebuild_inherited_attributes(self.project_name, transaction=conn)
+
+        if transaction is not None:
+            await _commit(transaction)
             return
-
-        async with Postgres.acquire() as transaction:
-            await transaction.execute(
-                f"""
-                REFRESH MATERIALIZED VIEW CONCURRENTLY
-                project_{self.project_name}.hierarchy
-                """
-            )
-            await rebuild_inherited_attributes(
-                self.project_name, transaction=transaction
-            )
-        await rebuild_hierarchy_cache(self.project_name, transaction=transaction)
+        else:
+            async with Postgres.acquire() as transaction:
+                await _commit(transaction)
 
     async def delete(self, transaction=None, **kwargs) -> bool:
         if kwargs.get("force", False):
@@ -218,8 +207,10 @@
                 """,
                 self.path.lstrip("/"),
             )
-        return await super().delete(transaction=transaction, **kwargs)
-        await rebuild_hierarchy_cache(self.project_name, transaction=transaction)
+        res = await super().delete(transaction=transaction, **kwargs)
+        if res:
+            await rebuild_hierarchy_cache(self.project_name, transaction=transaction)
+        return res
 
     async def get_versions(self, transaction=None):
         """Return of version ids associated with this folder."""
