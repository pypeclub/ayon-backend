import asyncio
import collections
import functools
import threading
from typing import Any

from ayon_server.lib.postgres import Postgres
<<<<<<< HEAD
from nxtools import logging
=======
from ayon_server.logging import logger
>>>>>>> 292c8be5


class AttributeLibrary:
    """Dynamic attributes loader class.

    This is very wrong and i deserve a punishment for this,
    but it works. Somehow. It needs to be initialized when
    this module is loaded and it has to load the attributes
    from the database in blocking mode regardless the running
    event loop. So it connects to the DB independently in a
    different thread and waits until it is finished.

    Attribute list for each entity type may be then accessed
    using __getitem__ method.
    """

    def __init__(self) -> None:
        self.data: collections.defaultdict[str, Any] = collections.defaultdict(list)

        # Used in info endpoint to get the active list of attributes
        # in the same format as the attributes endpoint
        self.info_data: list[Any] = []

        # We need to load attribute data in a separate thread
        # with a separate event loop, because the main event loop
        # is already running and we cannot run another one
        # that brings some caveats, but it works
        _thread = threading.Thread(target=self.initial_load_thread)
        _thread.start()
        _thread.join()

    def initial_load_thread(self) -> None:
        if Postgres.pool is not None:
            logger.warning(
                "Postgres pool exist durint attribute load. " "This should not happen.",
                user="server",
                handlers=None,
            )
        loop = asyncio.new_event_loop()
        asyncio.set_event_loop(loop)
        loop.run_until_complete(self.load(True))
        loop.close()

    def is_valid(self, entity_type: str, attribute: str) -> bool:
        """Check if attribute is valid for entity type."""
        return attribute in [k["name"] for k in self.data[entity_type]]

    async def load(self, initial: bool = False) -> None:
        query = "SELECT * FROM public.attributes ORDER BY position"

        # Initial load is executed in a separate thread, so we need to
        # connect to the database manually and close the connection
        # after the data is loaded
        if initial:
            await Postgres.connect()

        info_data: list[dict[str, Any]] = []
        try:
            result = await Postgres.fetch(query)
        except Postgres.UndefinedTableError:
            # A default list of fake attributes is used when the
            # attributes table does not exist. This is used when the
            # database is not initialized yet.
            result = [
                {
                    "name": "default",
                    "scope": [
                        "project",
                        "folder",
                        "task",
                        "product",
                        "version",
                        "representation",
                        "workfile",
                        "user",
                    ],
                    "position": 1,
                    "builtin": True,
                    "data": {
                        "type": "string",
                        "title": "DEFAULT",
                        "inherit": False,
                    },
                }
            ]

        for row in result:
            info_data.append(row)
            for scope in row["scope"]:
                attrd = {"name": row["name"], **row["data"]}
                # Only project attributes should have defaults.
                # All the others are nullable and should inherit from
                # their parent entities
                if (scope != "project") and ("default" in attrd):
                    del attrd["default"]
                self.data[scope].append(attrd)
        self.info_data = info_data

        if initial:
            await Postgres.shutdown()
            Postgres.pool = None
            Postgres.shutting_down = False

    def __getitem__(self, key) -> list[dict[str, Any]]:
        return self.data[key]

    @property
    def project_defaults(self) -> dict[str, Any]:
        project_attribs = self.data.get("project", [])
        defaults = {}
        for attr in project_attribs:
            if "default" in attr:
                defaults[attr["name"]] = attr["default"]
        return defaults

    @functools.cache
    def inheritable_attributes(self) -> list[str]:
        result = set()
        for entity_type in self.data:
            for attr in self.data[entity_type]:
                if attr.get("inherit", True):
                    result.add(attr["name"])
        return list(result)

    @functools.cache
    def by_name(self, name: str) -> dict[str, Any]:
        """Return attribute definition by name."""
        for entity_type in self.data:
            for attr in self.data[entity_type]:
                if attr["name"] == name:
                    return attr
        raise KeyError(f"Attribute {name} not found")


attribute_library = AttributeLibrary()<|MERGE_RESOLUTION|>--- conflicted
+++ resolved
@@ -5,11 +5,7 @@
 from typing import Any
 
 from ayon_server.lib.postgres import Postgres
-<<<<<<< HEAD
-from nxtools import logging
-=======
 from ayon_server.logging import logger
->>>>>>> 292c8be5
 
 
 class AttributeLibrary:
