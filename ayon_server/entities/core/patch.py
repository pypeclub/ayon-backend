import copy
from datetime import datetime
from typing import Any

from pydantic import BaseModel

<<<<<<< HEAD
from nxtools import logging
=======
from ayon_server.logging import logger
>>>>>>> 292c8be5


def apply_patch(original: BaseModel, patch: BaseModel) -> BaseModel:
    """Patch (partial update) an entity using its patch model."""
    update_data: dict[str, Any] = {}

    for key, value in patch.dict(exclude_unset=True).items():
        if key not in original.__fields__:
            continue

        if isinstance(getattr(original, key), BaseModel):
            # Patch a submodel (attrib)
            ndata = apply_patch(
                getattr(original, key),
                getattr(original, key).__class__(**value),
            )
            update_data[key] = ndata

        elif isinstance(getattr(original, key), dict):
            # Patch arbitrary dict (one level only!)
            if isinstance(value, dict):
                new_dict = copy.deepcopy(getattr(original, key))
                for dkey, dval in value.items():
                    if dval is None:
                        if dkey in new_dict:
                            del new_dict[dkey]
                    else:
                        new_dict[dkey] = dval
                update_data[key] = new_dict
            else:
                logger.error(f"Unable to patch. {key} only accepts dict")

        else:
            # Patch scalar types such as ints, strings and booleans
            update_data[key] = getattr(patch, key)

    if "updated_at" in original.__fields__:
        update_data["updated_at"] = datetime.now()

    updated_model = original.copy(update=update_data, deep=True)
    return updated_model<|MERGE_RESOLUTION|>--- conflicted
+++ resolved
@@ -4,11 +4,7 @@
 
 from pydantic import BaseModel
 
-<<<<<<< HEAD
-from nxtools import logging
-=======
 from ayon_server.logging import logger
->>>>>>> 292c8be5
 
 
 def apply_patch(original: BaseModel, patch: BaseModel) -> BaseModel:
