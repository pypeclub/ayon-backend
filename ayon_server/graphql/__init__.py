--- conflicted
+++ resolved
@@ -44,11 +44,7 @@
 from ayon_server.graphql.resolvers.users import get_user, get_users
 from ayon_server.graphql.types import Info
 from ayon_server.lib.postgres import Postgres
-<<<<<<< HEAD
-from nxtools import logging
-=======
 from ayon_server.logging import logger
->>>>>>> 292c8be5
 
 
 async def graphql_get_context(user: CurrentUser) -> dict[str, Any]:
