import datetime
from typing import Annotated

from ayon_server.constraints import Constraints
from ayon_server.graphql.connections import EventsConnection
from ayon_server.graphql.edges import EventEdge
from ayon_server.graphql.nodes.event import EventNode
from ayon_server.graphql.resolvers.common import (
    ARGAfter,
    ARGBefore,
    ARGFirst,
    ARGIds,
    ARGLast,
    FieldInfo,
    argdesc,
    create_pagination,
    resolve,
)
from ayon_server.graphql.types import Info
from ayon_server.types import (
    validate_name_list,
    validate_topic_list,
    validate_user_name_list,
)
<<<<<<< HEAD
from ayon_server.utils import SQLTool
from nxtools import slugify
=======
from ayon_server.utils import SQLTool, slugify
>>>>>>> 292c8be5


async def get_events(
    root,
    info: Info,
    ids: ARGIds = None,
    topics: Annotated[list[str] | None, argdesc("List of topics")] = None,
    projects: Annotated[list[str] | None, argdesc("List of projects")] = None,
    users: Annotated[list[str] | None, argdesc("List of users")] = None,
    states: Annotated[
        list[str] | None, argdesc("List of states (deprecated. use statuses)")
    ] = None,
    statuses: Annotated[list[str] | None, argdesc("List of statuses")] = None,
    has_children: Annotated[bool | None, argdesc("Has children")] = None,
    older_than: Annotated[str | None, argdesc("Timestamp")] = None,
    newer_than: Annotated[str | None, argdesc("Timestamp")] = None,
    filter: str | None = None,
    includeLogs: Annotated[bool, argdesc("Include logs in the response")] = False,
    first: ARGFirst = None,
    after: ARGAfter = None,
    last: ARGLast = None,
    before: ARGBefore = None,
) -> EventsConnection:
    """Return a list of events."""

    user = info.context["user"]
    sql_conditions = []

    if ids is not None:
        sql_conditions.append(f"id IN {SQLTool.id_array(ids)}")
    elif not user.is_manager:
        users = [user.name]

    if topics is not None:
        if not topics:
            return EventsConnection()
        topics = validate_topic_list(topics)
        sql_conditions.append(
            f"topic LIKE ANY(array[{SQLTool.array(topics, nobraces=True)}])"
        )
    elif not includeLogs:
        sql_conditions.append("NOT topic LIKE 'log.%'")

    if projects is not None:
        if not projects:
            return EventsConnection()
        projects = validate_name_list(projects)
        sql_conditions.append(f"project_name IN {SQLTool.array(projects)}")
    if users is not None:
        if not users:
            return EventsConnection()
        users = validate_user_name_list(users)
        sql_conditions.append(f"user_name IN {SQLTool.array(users)}")

    # states is deprecated
    statuses = statuses or states
    if statuses is not None:
        if not statuses:
            return EventsConnection()
        statuses = validate_name_list(statuses)
        sql_conditions.append(f"status IN {SQLTool.array(statuses)}")

    if older_than:
        _ = datetime.datetime.fromisoformat(older_than)
        sql_conditions.append(f"created_at < '{older_than}'")

    if newer_than:
        _ = datetime.datetime.fromisoformat(newer_than)
        sql_conditions.append(f"created_at > '{newer_than}'")

    if has_children is not None:
        if has_children:
            sql_conditions.append("id IN (SELECT depends_on FROM events)")
        else:
            sql_conditions.append("id NOT IN (SELECT depends_on FROM events)")

    if filter:
        elms = slugify(filter, make_set=True)
        search_cols = ["topic", "project_name", "user_name", "description"]
        lconds = []
        for elm in elms:
            if len(elm) < 3:
                continue

            lconds.append(
                f"""({' OR '.join([f"{col} LIKE '%{elm}%'" for col in search_cols])})"""
            )

        if lconds:
            sql_conditions.extend(lconds)

    paging_fields = FieldInfo(info, ["events"])
    need_cursor = paging_fields.has_any(
        "events.pageInfo.startCursor",
        "events.pageInfo.endCursor",
        "events.edges.cursor",
    )

    order_by = ["creation_order"]
    pagination, paging_conds, cursor = create_pagination(
        order_by,
        first,
        after,
        last,
        before,
        need_cursor=need_cursor,
    )
    sql_conditions.extend(paging_conds)

    if (event_history := await Constraints.check("eventHistory")) is not None:
        event_history = event_history or 7
        sql_conditions.append(f"updated_at > NOW() - INTERVAL '{event_history} days'")

    # TODO: select data only when needed

    query = f"""
        SELECT {cursor}, * FROM events
        {SQLTool.conditions(sql_conditions)}
        {pagination}
    """

    return await resolve(
        EventsConnection,
        EventEdge,
        EventNode,
        None,
        query,
        first,
        last,
        context=info.context,
    )<|MERGE_RESOLUTION|>--- conflicted
+++ resolved
@@ -22,12 +22,7 @@
     validate_topic_list,
     validate_user_name_list,
 )
-<<<<<<< HEAD
-from ayon_server.utils import SQLTool
-from nxtools import slugify
-=======
 from ayon_server.utils import SQLTool, slugify
->>>>>>> 292c8be5
 
 
 async def get_events(
