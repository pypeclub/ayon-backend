--- conflicted
+++ resolved
@@ -3,11 +3,7 @@
 from pydantic.fields import FieldInfo, Undefined
 from pydantic.typing import AnyCallable, NoArgAnyCallable
 
-<<<<<<< HEAD
-from nxtools import logging
-=======
 from ayon_server.logging import logger
->>>>>>> 292c8be5
 
 """
 Unused pydantic fields
