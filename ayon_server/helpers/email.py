--- conflicted
+++ resolved
@@ -13,11 +13,7 @@
 from ayon_server.config import ayonconfig
 from ayon_server.exceptions import AyonException
 from ayon_server.helpers.cloud import CloudUtils
-<<<<<<< HEAD
-from nxtools import log_traceback, logging
-=======
 from ayon_server.logging import log_traceback, logger
->>>>>>> 292c8be5
 
 if TYPE_CHECKING:
     from ayon_server.entities import UserEntity
