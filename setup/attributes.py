from typing import Any

from ayon_server.lib.postgres import Postgres
<<<<<<< HEAD
from nxtools import logging
=======
from ayon_server.logging import logger
>>>>>>> 292c8be5

# The following parameters may be used:
# name, scope, type, title, default, example,
# gt, lt, regex, min_len, max_len, description
#
# Scope and type are required.
# All project attributes should have a default value
#
# Available types:
#   integer, float, string, boolean, list_of_strings
#
# Possible validation rules:
# - gt (for integers and floats)
# - lt (for integers and floats)
# - regex (for strings)


DEFAULT_ATTRIBUTES: dict[str, dict[str, Any]] = {
    "priority": {
        "scope": "P, F, T",
        "type": "string",
        "title": "Priority",
        "default": "normal",
        "enum": [
            {
                "value": "urgent",
                "label": "Urgent",
                "color": "#FF8585",
                "icon": "keyboard_double_arrow_up",
            },
            {
                "value": "high",
                "label": "High",
                "color": "#FFAD66",
                "icon": "keyboard_arrow_up",
            },
            {
                "value": "normal",
                "label": "Normal",
                "color": "#9AC0E7",
                "icon": "check_indeterminate_small",
            },
            {
                "value": "low",
                "label": "Low",
                "color": "#9FA7B1",
                "icon": "keyboard_arrow_down",
            },
        ],
    },
    "fps": {
        "scope": "P, F, V, R, T",
        "type": "float",
        "title": "FPS",
        "default": 25,
        "example": 25,
        "gt": 0,
        "description": "Frame rate",
    },
    "resolutionWidth": {
        "scope": "P, F, V, R, T",
        "type": "integer",
        "title": "Width",
        "default": 1920,
        "example": 1920,
        "gt": 0,
        "lt": 50000,
        "description": "Horizontal resolution",
    },
    "resolutionHeight": {
        "scope": "P, F, V, R, T",
        "type": "integer",
        "title": "Height",
        "default": 1080,
        "example": 1080,
        "gt": 0,
        "lt": 50000,
        "description": "Vertical resolution",
    },
    "pixelAspect": {
        "scope": "P, F, V, R, T",
        "type": "float",
        "title": "Pixel aspect",
        "gt": 0,
        "default": 1.0,
        "example": 1.0,
    },
    "clipIn": {
        "scope": "P, F, V, R, T",
        "type": "integer",
        "title": "Clip In",
        "default": 1,
        "example": 1,
    },
    "clipOut": {
        "scope": "P, F, V, R, T",
        "type": "integer",
        "title": "Clip Out",
        "default": 1,
        "example": 1,
    },
    "frameStart": {
        "scope": "P, F, V, R, T",
        "type": "integer",
        "title": "Start frame",
        "default": 1001,
        "example": 1001,
    },
    "frameEnd": {
        "scope": "P, F, V, R, T",
        "type": "integer",
        "title": "End frame",
        "default": 1001,
    },
    "handleStart": {
        "scope": "P, F, V, R, T",
        "type": "integer",
        "title": "Handle start",
        "default": 0,
    },
    "handleEnd": {
        "scope": "P, F, V, R, T",
        "type": "integer",
        "title": "Handle end",
        "default": 0,
    },
    "fullName": {
        "scope": "U",
        "type": "string",
        "title": "Full name",
        "example": "Jane Doe",
    },
    "email": {
        "scope": "U",
        "type": "string",
        "title": "E-Mail",
        "example": "jane.doe@ayon.cloud",
    },
    "avatarUrl": {
        "scope": "U",
        "type": "string",
        "title": "Avatar URL",
    },
    "developerMode": {
        "scope": "U",
        "type": "boolean",
        "title": "Developer mode",
        "example": True,
    },
    "productGroup": {
        "scope": "S",
        "type": "string",
        "title": "Product group",
    },
    "intent": {
        "scope": "V",
        "type": "string",
        "title": "Intent",
    },
    "machine": {
        "scope": "V",
        "type": "string",
        "title": "Machine",
    },
    "source": {
        "scope": "V",
        "type": "string",
        "title": "Source",
    },
    "comment": {
        "scope": "V",
        "type": "string",
        "title": "Comment",
    },
    "site": {
        "scope": "V",
        "type": "string",
        "title": "Site",
        "example": "workstation42",
    },
    "families": {
        "scope": "V",
        "type": "list_of_strings",
        "title": "Families",
    },
    "colorSpace": {
        "scope": "V",
        "type": "string",
        "title": "Color space",
        "example": "rec709",
    },
    "path": {
        "scope": "R",
        "type": "string",
        "title": "Path",
    },
    "template": {
        "scope": "R",
        "type": "string",
        "title": "Template",
    },
    "extension": {
        "scope": "R, W",
        "type": "string",
        "title": "File extension",
    },
    "startDate": {
        "scope": "P, F, T",
        "type": "datetime",
        "example": "2021-01-01T00:00:00+00:00",
        "title": "Start date",
        "description": "Date and time when the project or task or asset was started",
    },
    "endDate": {
        "scope": "P, F, T",
        "type": "datetime",
        "example": "2021-01-01T00:00:00+00:00",
        "title": "End date",
        "description": "Deadline date and time",
    },
    "description": {
        "scope": "P, F, T, S, V, R, W",
        "type": "string",
        "example": "A very nice entity",
        "title": "Description",
        "description": "Textual description of the entity",
        "inherit": False,
    },
    # "testEnum": {
    #     "scope": "P, F, V, R, T",
    #     "type": "string",
    #     "title": "Test enum",
    #     "default": "test1",
    #     "example": "test1",
    #     "enum": [
    #         {"value": "test1", "label": "Test 1"},
    #         {"value": "test2", "label": "Test 2"},
    #         {"value": "test3", "label": "Test 3"},
    #     ],
    # },
    # "testList": {
    #     "scope": "P, F, V, R, T",
    #     "type": "list_of_strings",
    #     "title": "Test LoS",
    #     "default": ["test1"],
    #     "example": ["test1", "test2"],
    #     "enum": [
    #         {"value": "test1", "label": "Test 1"},
    #         {"value": "test2", "label": "Test 2"},
    #         {"value": "test3", "label": "Test 3"},
    #     ],
    # },
}


async def deploy_attributes() -> None:
    position = 0
    for name, tdata in DEFAULT_ATTRIBUTES.items():
        try:
            scope = [
                {
                    "p": "project",
                    "u": "user",
                    "f": "folder",
                    "t": "task",
                    "s": "product",
                    "v": "version",
                    "r": "representation",
                    "w": "workfile",
                }[k.strip().lower()]
                for k in tdata["scope"].split(",")
            ]
        except KeyError:
            logger.error(f"Unknown scope specified on {name}. Skipping")
            continue

        if tdata["type"] not in [
            "string",
            "integer",
            "float",
            "boolean",
            "datetime",
            "list_of_strings",
            "list_of_integers",
        ]:
            logger.error(f"Unknown type sepecified on {name}. Skipping.")
            continue

        data = {
            "type": tdata["type"],
            "title": tdata.get("title", name.capitalize()),
        }

        if enum := tdata.get("enum"):
            data["enum"] = enum

        for key in (
            "default",
            "example",
            "regex",
            "description",
            "gt",
            "lt",
            "inherit",
        ):
            if (value := tdata.get(key)) is not None:
                data[key] = value

        # Migration from 0.1.x to 0.2.x
        await Postgres.execute(
            """
            DELETE FROM ATTRIBUTES WHERE 'subset' = ANY(scope);
            """
        )

        await Postgres.execute(
            """
            INSERT INTO public.attributes
                (name, position, scope, builtin, data)
            VALUES
                ($1, $2, $3, TRUE, $4)
            ON CONFLICT (name) DO UPDATE
            SET
                position = EXCLUDED.position,
                scope = EXCLUDED.scope,
                builtin = EXCLUDED.builtin,
                data = EXCLUDED.data
            """,
            name,
            position,
            scope,
            data,
        )
        position += 1<|MERGE_RESOLUTION|>--- conflicted
+++ resolved
@@ -1,11 +1,7 @@
 from typing import Any
 
 from ayon_server.lib.postgres import Postgres
-<<<<<<< HEAD
-from nxtools import logging
-=======
 from ayon_server.logging import logger
->>>>>>> 292c8be5
 
 # The following parameters may be used:
 # name, scope, type, title, default, example,
