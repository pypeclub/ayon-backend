--- conflicted
+++ resolved
@@ -202,24 +202,14 @@
     if not user.is_admin:
         raise ForbiddenException("Only admins can patch bundles")
 
-<<<<<<< HEAD
+    status_changed_to: str | None = None
+
     async with Postgres.acquire() as conn, conn.transaction():
         res = await conn.fetch(
             "SELECT * FROM bundles WHERE name = $1 FOR UPDATE", bundle_name
         )
         if not res:
             raise NotFoundException("Bundle not found")
-=======
-    status_changed_to: str | None = None
-
-    async with Postgres.acquire() as conn:
-        async with conn.transaction():
-            res = await conn.fetch(
-                "SELECT * FROM bundles WHERE name = $1 FOR UPDATE", bundle_name
-            )
-            if not res:
-                raise NotFoundException("Bundle not found")
->>>>>>> 562c7059
 
         row = res[0]
         data = row["data"]
@@ -319,88 +309,6 @@
             data["addon_development"] = {
                 key: value.dict() for key, value in bundle.addon_development.items()
             }
-
-<<<<<<< HEAD
-        # normally patchable fields
-=======
-            # normally patchable fields
-
-            if patch.is_archived is not None:
-                if (bundle.is_archived != patch.is_archived) and patch.is_archived:
-                    status_changed_to = "archived"
-                bundle.is_archived = patch.is_archived
-
-            if patch.is_dev is not None:
-                bundle.is_dev = patch.is_dev
-
-            if patch.is_production is not None:
-                if patch.is_production and (not bundle.is_production):
-                    status_changed_to = "production"
-                    await conn.execute("UPDATE bundles SET is_production = FALSE")
-                bundle.is_production = patch.is_production
-
-            if patch.is_staging is not None:
-                if patch.is_staging and (not bundle.is_staging):
-                    status_changed_to = "staging"
-                    await conn.execute("UPDATE bundles SET is_staging = FALSE")
-                bundle.is_staging = patch.is_staging
-
-            #
-            # Dev specific fields
-            #
-
-            if bundle.is_dev:
-                logging.debug(f"Updating dev bundle {bundle.name}")
-                if patch.active_user is not None:
-                    # remove user from previously assigned bundles
-                    # to avoid constraint violation
-                    await conn.execute(
-                        "UPDATE bundles SET active_user = NULL WHERE active_user = $1",
-                        patch.active_user,
-                    )
-                    bundle.active_user = patch.active_user
-
-                if patch.addon_development is not None:
-                    bundle.addon_development = patch.addon_development
-
-                if patch.installer_version is not None:
-                    bundle.installer_version = patch.installer_version
-            else:
-                logging.debug(f"Updating bundle {bundle.name}")
-                bundle.active_user = None
-
-            # Dependency packages
-            # Can be patched for both dev and non-dev bundles
-
-            if patch.dependency_packages is not None:
-                bundle.dependency_packages = patch.dependency_packages
-
-            # Addons
-            # Can be patched for both dev and non-dev bundles
-            # But when patching a non-dev bundle, only server addons can be patched
-
-            if patch.addons is not None:
-                library = AddonLibrary.getinstance()
-                addons = {**bundle.addons}
-                for addon_name, addon_version in patch.addons.items():
-                    addon_definition = library.get(addon_name)
-                    if addon_definition is None:
-                        logging.warning(f"Addon {addon_name} does not exist, ignoring")
-                        continue
-                    is_server = addon_definition.addon_type == "server"
-                    if not bundle.is_dev and not is_server:
-                        pass
-
-                    if addon_version is None:
-                        addons.pop(addon_name, None)
-                        continue
-
-                    # TODO: check if addon version exists
-                    addons[addon_name] = addon_version
-                bundle.addons = addons
-
-            # Construct the new data
->>>>>>> 562c7059
 
         if patch.is_archived is not None:
             bundle.is_archived = patch.is_archived
